--- conflicted
+++ resolved
@@ -115,15 +115,7 @@
 ### `virtualenvs.path`: string
 
 Directory where virtualenvs will be created.
-<<<<<<< HEAD
-Defaults to `{cache-dir}/virtualenvs`
-=======
-Defaults to one of the following directories:
-
-- macOS:   `~/Library/Caches/pypoetry/virtualenvs`
-- Windows: `C:\Users\<username>\AppData\Local\pypoetry\Cache\virtualenvs`
-- Unix:    `~/.cache/pypoetry/virtualenvs`
->>>>>>> 0b38fada
+Defaults to `{cache-dir}/virtualenvs` (`{cache-dir}\virtualenvs` on Windows).
 
 ### `repositories.<name>`: string
 
